//
//   Copyright 2015 Pixar
//
//   Licensed under the Apache License, Version 2.0 (the "Apache License")
//   with the following modification; you may not use this file except in
//   compliance with the Apache License and the following modification to it:
//   Section 6. Trademarks. is deleted and replaced with:
//
//   6. Trademarks. This License does not grant permission to use the trade
//      names, trademarks, service marks, or product names of the Licensor
//      and its affiliates, except as required to comply with Section 4(c) of
//      the License and to reproduce the content of the NOTICE file.
//
//   You may obtain a copy of the Apache License at
//
//       http://www.apache.org/licenses/LICENSE-2.0
//
//   Unless required by applicable law or agreed to in writing, software
//   distributed under the Apache License with the above modification is
//   distributed on an "AS IS" BASIS, WITHOUT WARRANTIES OR CONDITIONS OF ANY
//   KIND, either express or implied. See the Apache License for the specific
//   language governing permissions and limitations under the Apache License.
//

#include "../far/stencilBuilder.h"
#include "../far/topologyRefiner.h"

namespace OpenSubdiv {
namespace OPENSUBDIV_VERSION {

namespace Far {
namespace Internal {

struct PointDerivWeight {
    float p;
    float du;
    float dv;

    PointDerivWeight() 
        : p(0.0f), du(0.0f), dv(0.0f)
    { }
    PointDerivWeight(float w) 
        : p(w), du(w), dv(w)
    { }
    PointDerivWeight(float w, float wDu, float wDv) 
        : p(w), du(wDu), dv(wDv)
    { }

    friend PointDerivWeight operator*(PointDerivWeight lhs,
                                      PointDerivWeight const& rhs) {
        lhs.p *= rhs.p;
        lhs.du *= rhs.du;
        lhs.dv *= rhs.dv;
        return lhs;
    }
    PointDerivWeight& operator+=(PointDerivWeight const& rhs) {
        p += rhs.p;
        du += rhs.du;
        dv += rhs.dv;
        return *this;
    }
};

/// Stencil table constructor set.
///
class WeightTable {
public:
    WeightTable(int coarseVerts, 
                bool genCtrlVertStencils, 
                bool compactWeights)
        : _size(0) 
        , _lastOffset(0)
        , _coarseVertCount(coarseVerts)
        , _compactWeights(compactWeights)
    {
        // These numbers were chosen by profiling production assets at uniform
        // level 3.
        size_t n = std::max(coarseVerts, 
                      std::min(int(5*1024*1024), 
                          coarseVerts*2));
        _dests.reserve(n);
        _sources.reserve(n);
        _weights.reserve(n);
        
        if (!genCtrlVertStencils)
            return;

        // Generate trivial control vert stencils
        _sources.resize(coarseVerts);
        _weights.resize(coarseVerts);
        _dests.resize(coarseVerts);
        _indices.resize(coarseVerts);
        _sizes.resize(coarseVerts);

        for (int i = 0; i < coarseVerts; i++) {
            _indices[i] = i;
            _sizes[i] = 1;
            _dests[i] = i;
            _sources[i] = i;
            _weights[i] = 1.0;
        }

<<<<<<< HEAD
        _size = (int)_sources.size();
        _lastOffset = (int)_sources.size() - 1;
=======
        _size = static_cast<int>(_sources.size());
        _lastOffset = _size - 1;
>>>>>>> e6733580
    }

    template <class W, class WACCUM>
    void AddWithWeight(int src, int dest, W weight, WACCUM weights) 
    {
        // Factorized stencils are expressed purely in terms of the control
        // mesh verts. Without this flattening, level_i's weights would point
        // to level_i-1, which would point to level_i-2, until the final level
        // points to the control verts.
        //
        // So here, we check if the incoming vert (src) is in the control mesh,
        // if it is, we can simply merge it without attempting to resolve it
        // first.
        if (src < _coarseVertCount) {
            merge(src, dest, weight, W(1.0), _lastOffset, _size, weights);
            return;
        }

        // src is not in the control mesh, so resolve all contributing coarse
        // verts (src itself is made up of many control vert weights). 
        //
        // Find the src stencil and number of contributing CVs.
        int len = _sizes[src];
        int start = _indices[src];

        for (int i = start; i < start+len; i++) {
            // Invariant: by processing each level in order and each vertex in
            // dependent order, any src stencil vertex reference is guaranteed
            // to consist only of coarse verts: therefore resolving src verts
            // must yield verts in the coarse mesh.
            assert(_sources[i] < _coarseVertCount);

            // Merge each of src's contributing verts into this stencil.
            merge(_sources[i], dest, weights.Get(i), weight, 
                                _lastOffset, _size, weights);
        }
    }

    class PointDerivAccumulator {
        WeightTable* _tbl;
    public:
        PointDerivAccumulator(WeightTable* tbl) : _tbl(tbl)
        { }
        void PushBack(PointDerivWeight weight) {
            _tbl->_weights.push_back(weight.p);
            _tbl->_duWeights.push_back(weight.du);
            _tbl->_dvWeights.push_back(weight.dv);
        }
        void Add(size_t i, PointDerivWeight weight) {
            _tbl->_weights[i] += weight.p;
            _tbl->_duWeights[i] += weight.du;
            _tbl->_dvWeights[i] += weight.dv;
        }
        PointDerivWeight Get(size_t index) {
            return PointDerivWeight(_tbl->_weights[index], 
                                    _tbl->_duWeights[index],
                                    _tbl->_dvWeights[index]);
        }
    };
    PointDerivAccumulator GetPointDerivAccumulator() { 
        return PointDerivAccumulator(this);
    };

    class ScalarAccumulator {
        WeightTable* _tbl;
    public:
        ScalarAccumulator(WeightTable* tbl) : _tbl(tbl)
        { }
        void PushBack(PointDerivWeight weight) {
            _tbl->_weights.push_back(weight.p);
        }
        void Add(size_t i, float w) {
            _tbl->_weights[i] += w;
        }
        float Get(size_t index) {
            return _tbl->_weights[index];
        }
    };
    ScalarAccumulator GetScalarAccumulator() { 
        return ScalarAccumulator(this);
    };

    std::vector<int> const&
    GetOffsets() const { return _indices; }

    std::vector<int> const& 
    GetSizes() const { return _sizes; }

    std::vector<int> const&
    GetSources() const { return _sources; }

    std::vector<float> const&
    GetWeights() const { return _weights; }

    std::vector<float> const&
    GetDuWeights() const { return _duWeights; }

    std::vector<float> const&
    GetDvWeights() const { return _dvWeights; }

private:

    // Merge a vertex weight into the stencil table, if there is an existing
    // weight for a given source vertex it will be combined.
    //
    // PERFORMANCE: caution, this function is super hot.
    template <class W, class WACCUM>
    void merge(int src, int dst, W weight, 
               // Delaying weight*factor multiplication hides memory latency of
               // accessing weight[i], yielding more stable performance.
               W weightFactor, 
               // Similarly, passing offset & tableSize as params yields higher
               // performance than accessing the class members directly.
               int lastOffset, int tableSize, WACCUM weights) 
    {
        // The lastOffset is the vertex we're currently processing, by
        // leveraging this we need not lookup the dest stencil size or offset.
        //
        // Additionally, if the client does not want the resulting verts
        // compacted, do not attempt to combine weights.
        if (_compactWeights and _dests[lastOffset] == dst) {

            // tableSize is exactly _sources.size(), but using tableSize is
            // significantly faster.
            for (int i = lastOffset; i < tableSize; i++) {

                // If we find an existing vertex that matches src, we need to
                // combine the weights to avoid duplicate entries for src.
                if (_sources[i] == src) {
                    weights.Add(i, weight*weightFactor);
                    return;
                }
            }
        }

        // We haven't seen src yet, insert it as a new vertex weight.
        add(src, dst, weight*weightFactor, weights);
    }

    // Add a new vertex weight to the stencil table.
    template <class W, class WACCUM>
    void add(int src, int dst, W weight, WACCUM weights)
    {
        // The _dests array has num(weights) elements mapping each individual
        // element back to a specific stencil. The array is constructed in such
        // a way that the current stencil being built is always at the end of
        // the array, so if the dests array is empty or back() doesn't match
        // dst, then we just started building a new stencil.
        if (_dests.empty() or dst != _dests.back()) {
            // _indices and _sizes always have num(stencils) elements so that
            // stencils can be directly looked up by their index in these
            // arrays. So here, ensure that they are large enough to hold the
            // new stencil about to be built.
            if (dst+1 > (int)_indices.size()) {
                _indices.resize(dst+1);
                _sizes.resize(dst+1);
            }
            // Initialize the new stencil's meta-data (offset, size).
<<<<<<< HEAD
            _indices[dst] = (int)_sources.size();
            _sizes[dst] = 0;
            // Keep track of where the current stencil begins, which lets us
            // avoid having to look it up later.
            _lastOffset = (int)_sources.size();
=======
            _indices[dst] = static_cast<int>(_sources.size());
            _sizes[dst] = 0;
            // Keep track of where the current stencil begins, which lets us
            // avoid having to look it up later.
            _lastOffset = static_cast<int>(_sources.size());
>>>>>>> e6733580
        }
        // Cache the number of elements as an optimization, it's faster than
        // calling size() on any of the vectors.
        _size++;

        // Increment the current stencil element size.
        _sizes[dst]++;
        // Track this element as belonging to the stencil "dst".
        _dests.push_back(dst);

        // Store the actual stencil data.
        _sources.push_back(src);
        weights.PushBack(weight);
    }

    // The following vectors are explicitly stored as non-interleaved elements
    // to reduce cache misses.

    // Stencil to destination vertex map.
    std::vector<int> _dests;

    // The actual stencil data.
    std::vector<int> _sources;
    std::vector<float> _weights;
    std::vector<float> _duWeights;
    std::vector<float> _dvWeights;

    // Index data used to recover stencil-to-vertex mapping.
    std::vector<int> _indices;
    std::vector<int> _sizes;

    // Acceleration members to avoid pointer chasing and reverse loops.
    int _size;
    int _lastOffset;
    int _coarseVertCount;
    bool _compactWeights;
};

StencilBuilder::StencilBuilder(int coarseVertCount, 
                               bool isVarying, 
                               bool genCtrlVertStencils, 
                               bool compactWeights)
        : _weightTable(new WeightTable(coarseVertCount, 
                                   genCtrlVertStencils, 
                                   compactWeights))
        , _isVarying(isVarying)
{
}

StencilBuilder::~StencilBuilder()
{
    delete _weightTable;
}

size_t
StencilBuilder::GetNumVerticesTotal() const
{
    return _weightTable->GetWeights().size();
}


int 
StencilBuilder::GetNumVertsInStencil(size_t stencilIndex) const
{
    if (stencilIndex > _weightTable->GetSizes().size() - 1)
        return 0;

    return (int)_weightTable->GetSizes()[stencilIndex];
}

std::vector<int> const&
StencilBuilder::GetStencilOffsets() const { 
    return _weightTable->GetOffsets();
}

std::vector<int> const& 
StencilBuilder::GetStencilSizes() const {
    return _weightTable->GetSizes();
}

std::vector<int> const&
StencilBuilder::GetStencilSources() const {
    return _weightTable->GetSources();
}

std::vector<float> const&
StencilBuilder::GetStencilWeights() const {
    return _weightTable->GetWeights();
}

std::vector<float> const&
StencilBuilder::GetStencilDuWeights() const {
    return _weightTable->GetDuWeights();
}

std::vector<float> const&
StencilBuilder::GetStencilDvWeights() const {
    return _weightTable->GetDvWeights();
}

void
StencilBuilder::Index::AddWithWeight(Index const & src, float weight)
{
    if (_owner->_isVarying)
        return;
    // Ignore no-op weights.
    if (weight == 0)
        return;
    _owner->_weightTable->AddWithWeight(src._index, _index, weight,
                                _owner->_weightTable->GetScalarAccumulator());
}

void
StencilBuilder::Index::AddWithWeight(Stencil const& src, float weight)
{
    if(weight == 0.0f) {
        return;
    }

    int srcSize = *src.GetSizePtr();
    Vtr::Index const * srcIndices = src.GetVertexIndices();
    float const * srcWeights = src.GetWeights();

    for (int i = 0; i < srcSize; ++i) {
        float w = srcWeights[i];
        if (w == 0.0f) {
            continue;
        }

        Vtr::Index srcIndex = srcIndices[i];

        float wgt = weight * w;
        _owner->_weightTable->AddWithWeight(srcIndex, _index, wgt,
                            _owner->_weightTable->GetScalarAccumulator());
    }
}

void
StencilBuilder::Index::AddWithWeight(Stencil const& src,
                                     float weight, float du, float dv)
{
    if(weight == 0.0f and du == 0.0f and dv == 0.0f) {
        return;
    }

    int srcSize = *src.GetSizePtr();
    Vtr::Index const * srcIndices = src.GetVertexIndices();
    float const * srcWeights = src.GetWeights();

    for (int i = 0; i < srcSize; ++i) {
        float w = srcWeights[i];
        if (w == 0.0f) {
            continue;
        }

        Vtr::Index srcIndex = srcIndices[i];

        PointDerivWeight wgt = PointDerivWeight(weight, du, dv) * w;
        _owner->_weightTable->AddWithWeight(srcIndex, _index, wgt,
                           _owner->_weightTable->GetPointDerivAccumulator());
    }
}

void 
StencilBuilder::Index::AddVaryingWithWeight(Index const &src, float weight)
{
    if (not _owner->_isVarying)
        return;
    // Ignore no-op weights.
    if (weight == 0)
        return;
    _owner->_weightTable->AddWithWeight(src._index, _index, weight,
                                _owner->_weightTable->GetScalarAccumulator());
}

void 
StencilBuilder::Index::AddFaceVaryingWithWeight(Index const &, float)
{
    // Not supported.
}

} // end namespace Internal
} // end namespace Far
} // end namespace OPENSUBDIV_VERSION
} // end namespace OpenSubdiv
<|MERGE_RESOLUTION|>--- conflicted
+++ resolved
@@ -100,13 +100,8 @@
             _weights[i] = 1.0;
         }
 
-<<<<<<< HEAD
-        _size = (int)_sources.size();
-        _lastOffset = (int)_sources.size() - 1;
-=======
         _size = static_cast<int>(_sources.size());
         _lastOffset = _size - 1;
->>>>>>> e6733580
     }
 
     template <class W, class WACCUM>
@@ -265,19 +260,11 @@
                 _sizes.resize(dst+1);
             }
             // Initialize the new stencil's meta-data (offset, size).
-<<<<<<< HEAD
-            _indices[dst] = (int)_sources.size();
-            _sizes[dst] = 0;
-            // Keep track of where the current stencil begins, which lets us
-            // avoid having to look it up later.
-            _lastOffset = (int)_sources.size();
-=======
             _indices[dst] = static_cast<int>(_sources.size());
             _sizes[dst] = 0;
             // Keep track of where the current stencil begins, which lets us
             // avoid having to look it up later.
             _lastOffset = static_cast<int>(_sources.size());
->>>>>>> e6733580
         }
         // Cache the number of elements as an optimization, it's faster than
         // calling size() on any of the vectors.
