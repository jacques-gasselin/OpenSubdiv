--- conflicted
+++ resolved
@@ -375,17 +375,11 @@
             /// Iteration increment operator
             iterator & operator ++ () { ++pos; return *this; }
             
-<<<<<<< HEAD
+            /// True of the two descriptors are identical
             bool operator == ( iterator const & other ) const { return (pos==other.pos); }
 
+            /// True if the two descriptors are different
             bool operator != ( iterator const & other ) const { return not (*this==other); }
-=======
-            /// True of the two descriptors are identical
-            bool operator == ( iterator const & other ) { return (pos==other.pos); }
-
-            /// True if the two descriptors are different
-            bool operator != ( iterator const & other ) { return not (*this==other); }
->>>>>>> 20641e3b
             
             /// Dereferencing operator
             Descriptor * operator -> () { return &pos; }
@@ -401,13 +395,11 @@
     class PatchArray {
     
     public:
-<<<<<<< HEAD
+        /// Constructor.
         PatchArray( Descriptor desc, unsigned int vertIndex, unsigned int patchIndex, unsigned int npatches, unsigned int quadOffsetIndex ) :
             _desc(desc), _vertIndex(vertIndex), _patchIndex(patchIndex), _npatches(npatches), _quadOffsetIndex(quadOffsetIndex) { }
-    
-=======
+
         /// Returns a patch descriptor defining the type of patches in the array
->>>>>>> 20641e3b
         Descriptor GetDescriptor() const {
             return _desc;
         }
@@ -436,23 +428,12 @@
     private:
         template <class T> friend class FarPatchTablesFactory;
         
-<<<<<<< HEAD
-        Descriptor _desc;
+        Descriptor _desc;              // type of patches in the array
+        
         unsigned int _vertIndex,       // absolute index to the first control vertex of the first patch in the PTable
                      _patchIndex,      // absolute index of the first patch in the array
                      _npatches,        // number of patches in the array
                      _quadOffsetIndex; // absolute index of the first quad offset entry
-=======
-        // Constructor.
-        PatchArray( Descriptor const & desc, unsigned int vertIndex, unsigned int patchIndex, unsigned int npatches ) :
-            _desc(desc), _vertIndex(vertIndex), _patchIndex(patchIndex), _npatches(npatches) { }
-    
-        Descriptor _desc;         // type of patches in the array
-        
-        unsigned int _vertIndex,  // absolute index to the first control vertex of the first patch in the PTable
-                     _patchIndex, // absolute index of the first patch in the array
-                     _npatches;   // number of patches in the array
->>>>>>> 20641e3b
     };
     
     typedef std::vector<PatchArray> PatchArrayVector;
@@ -465,6 +446,7 @@
         return const_cast<FarPatchTables *>(this)->findPatchArray( desc ); 
     }
 
+    /// Returns all arrays of patches
     PatchArrayVector const & GetAllPatchArrays() const {
         return _patchArrays;
     }
