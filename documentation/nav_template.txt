<!--
     Copyright 2013 Pixar

     Licensed under the Apache License, Version 2.0 (the "Apache License")
     with the following modification; you may not use this file except in
     compliance with the Apache License and the following modification to it:
     Section 6. Trademarks. is deleted and replaced with:

     6. Trademarks. This License does not grant permission to use the trade
        names, trademarks, service marks, or product names of the Licensor
        and its affiliates, except as required to comply with Section 4(c) of
        the License and to reproduce the content of the NOTICE file.

     You may obtain a copy of the Apache License at

         http://www.apache.org/licenses/LICENSE-2.0

     Unless required by applicable law or agreed to in writing, software
     distributed under the Apache License with the above modification is
     distributed on an "AS IS" BASIS, WITHOUT WARRANTIES OR CONDITIONS OF ANY
     KIND, either express or implied. See the Apache License for the specific
     language governing permissions and limitations under the Apache License.
//-->

<div class="navigation">
    <br>
    <div class="searchBar">
        <form action="search.html">
            <input type="text" name="q" id="searchInput" />
            <input type="button" id="searchButton" onclick="this.form.submit();" value="Search" />
        </form>
    </div>
    <div class="quickLinks">
        <ul>
            <li><a href="intro.html">Introduction</a></li>
                <ul>
                    <li><a href="license.html">License</a></li>
                    <li><a href="getting_started.html">Getting Started</a></li>
                    <li><a href="cmake_build.html">Building OpenSubdiv</a></li>
                    <li><a href="code_examples.html">Code Examples</a></li>
                    <li><a href="roadmap.html">Roadmap</a></li>
                </ul>
            <p></p>
            <li><a href="intro_30.html">Introduction to 3.0</a></li>
                <ul>
                    <li><a href="intro_30.html">Major Changes in 3.0</a></li>
                    <li><a href="porting.html">Porting Guide: 2.0 to 3.0</a></li>
                    <li><a href="compatibility.html">Subdivision Compatibility</a></li>
                </ul>
            <p></p>
            <li><a href="mod_notes.html">Modeling Tips</a>
            </li>
            <p></p>
            <li><a href="subdivision_surfaces.html">Subdivision Surfaces</a>
                <ul>
                    <li><a href="subdivision_surfaces.html#introduction">Introduction</a></li>
                    <li><a href="subdivision_surfaces.html#arbitrary-topology">Topology</a></li>
                    <li><a href="subdivision_surfaces.html#boundary-interpolation-rules">Boundary Interpolation</a></li>
                    <li><a href="subdivision_surfaces.html#semi-sharp-creases">Semi-Sharp Creases</a></li>
                    <li><a href="subdivision_surfaces.html#hierarchical-edits">Hierarchical Edits</a></li>
                    <li><a href="subdivision_surfaces.html#uniform-subdivision">Uniform</a></li>
                    <li><a href="subdivision_surfaces.html#feature-adaptive-subdivision">Feature Adaptive</a></li>
                </ul>
            </li>
            <p></p>
            <li><a href="using_osd.html">OpenSubdiv</a>
                <ul>
                    <li><a href="api_overview.html">API Overview</a>
                        <li><a href="sdc_overview.html">Sdc</a></li>
                        <li><a href="vtr_overview.html">Vtr</a></li>
                        <li><a href="far_overview.html">Far</a></li>
                        <ul>
                            <li><a href="far_overview.html#far-topologyrefiner">Topology Refiner</a></li>
                            <li><a href="far_overview.html#far-patchtable">Patch Table</a></li>
                            <li><a href="far_overview.html#far-stenciltable">Stencil Table</a></li>
                        </ul>
                        <li><a href="osd_overview.html">Osd</a></li>
                        <ul>
                            <li><a href="osd_shader_interface.html">Shader Interface</a></li>
                        </ul>
                    </li>
                    <p></p>
                    <li><a href="tutorials.html">Tutorials</a>
<<<<<<< HEAD
                    <li><a href="using_osd_compile.html#compiling-linking">Compiling & Linking</a></li>
=======
                    <li><a href="using_osd_textures.html">Textures</a></li>
>>>>>>> 6172baa1
                    <p></p>
                    <li><a href="hbr_overview.html">(Hbr)</a></li>
                    <ul>
                        <li><a href="using_osd_hbr.html">(Using Hbr)</a></li>
                    </ul>
                </ul>
            </li>
            <p></p>
            <li><a href="additional_resources.html">Additional Resources</a>
                <ul>
                    <li><a href="http://graphics.pixar.com/opensubdiv/forum.html">Forum</a>
                    <li><a href="additional_resources.html#links">Links</a>
                    <li><a href="additional_resources.html#videos">Videos</a>
                </ul>
            <p></p>
            <li><a href="release_notes.html">Release Notes</a>
            <p></p>
            <li><a href="doxy_html/index.html" target="_blank">Doxygen</a></li>
        </ul>
    </div>
    <br>
</div><|MERGE_RESOLUTION|>--- conflicted
+++ resolved
@@ -81,11 +81,6 @@
                     </li>
                     <p></p>
                     <li><a href="tutorials.html">Tutorials</a>
-<<<<<<< HEAD
-                    <li><a href="using_osd_compile.html#compiling-linking">Compiling & Linking</a></li>
-=======
-                    <li><a href="using_osd_textures.html">Textures</a></li>
->>>>>>> 6172baa1
                     <p></p>
                     <li><a href="hbr_overview.html">(Hbr)</a></li>
                     <ul>
